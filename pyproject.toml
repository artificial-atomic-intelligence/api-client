--- conflicted
+++ resolved
@@ -29,9 +29,6 @@
 dependencies = ["numpy", "pandas", "monty", "pillow", "networkx"]
 
 [project.optional-dependencies]
-<<<<<<< HEAD
-dev = ["pytest", "pytest-cov", "pytest-httpserver", "ruff", "mypy"]
-=======
 dev = [
   "pytest",
   "pytest-httpserver",
@@ -40,7 +37,6 @@
   "mypy",
   "types-requests",
 ]
->>>>>>> e117a001
 docs = []
 plotting = ["matplotlib", "plotly"]
 
