--- conflicted
+++ resolved
@@ -370,11 +370,8 @@
         left_to_right["bbox_minc"] = (
             reflection_plane + (reflection_plane - left_to_right["bbox_maxc"])
         ).astype(int)
-<<<<<<< HEAD
 
         left_to_right["node_id"] = left_to_right["node_id"] + 1000
-=======
->>>>>>> 83da641e
 
         # Right to left
         right_to_left = right_nodes.copy()
@@ -387,7 +384,6 @@
             lambda x: reflect_mask(x, right_to_left["mask_height"].iloc[0], right_to_left["mask_width"].iloc[0], right_to_left["specular_origin_1"].iloc[0])
         )
 
-<<<<<<< HEAD
         right_to_left["bbox_maxc"] = (
             reflection_plane - (right_to_left["bbox_minc"] - reflection_plane)
         ).astype(int)
@@ -397,15 +393,6 @@
 
         right_to_left["node_id"] = right_to_left["node_id"] + 2000
 
-=======
-        right_to_left["bbox_minc"] = (
-            reflection_plane - (right_to_left["bbox_minc"] - reflection_plane)
-        ).astype(int)
-        right_to_left["bbox_maxc"] = (
-            reflection_plane - (right_to_left["bbox_maxc"] - reflection_plane)
-        ).astype(int)
-
->>>>>>> 83da641e
         node_df = pd.concat(
             [node_df, left_to_right, right_to_left], axis=0
         ).reset_index(drop=True)
@@ -450,16 +437,13 @@
                 for node in rheed_image.pattern_graph.nodes:
                     rheed_image.pattern_graph.nodes[node]["pattern_id"] = idx
 
-<<<<<<< HEAD
-        self.rheed_images = rheed_images
-        self.extra_data = extra_data
-        self.sort_key = sort_key
-        if self.sort_key is None:
-            self.sort_key = list(self.extra_data[0].keys())[0]
-        self._sort_by_extra_data_key(self.sort_key)
-=======
         self._rheed_images = rheed_images
         self._extra_data = extra_data
+        self._sort_key = sort_key
+        if self._sort_key is None:
+            self._sort_key = list(self._extra_data[0].keys())[0]
+        self._sort_by_extra_data_key(self._sort_key)
+
 
     @property
     def rheed_images(self):
@@ -468,7 +452,10 @@
     @property
     def extra_data(self):
         return self._extra_data
->>>>>>> 83da641e
+
+    @property
+    def sort_key(self):
+        return self._sort_key
 
     def align_fingerprints(self, node_df: pd.DataFrame | None = None, inplace: bool = False) -> tuple[pd.DataFrame, list[RHEEDImageResult]]:
         """
@@ -530,7 +517,7 @@
 
     def get_pattern_dataframe(
         self, streamline: bool = True, normalize: bool = True, symmetrize: bool = False
-    ) -> pd.DataFrame:
+    ) -> tuple[pd.DataFrame, pd.DataFrame]:
         """Featurize the RHEED image collection into a dataframe of node features and edge features.
 
         Args:
@@ -562,35 +549,27 @@
         # TODO: add edge features
         # edge_feature_cols = ["weight", "horizontal_weight", "vertical_weight", "horizontal_overlap"]
 
-<<<<<<< HEAD
-        # TODO: if extra_data is empty, zip will return []
-        node_dfs = [
+        if self.extra_data:
+            node_dfs = [
             rheed_image.get_pattern_dataframe(
                 extra_data=extra_data, symmetrize=symmetrize
             )[0]
             for rheed_image, extra_data in zip(self.rheed_images, self.extra_data)
         ]
-
-        feature_dfs = [
-            rheed_image.get_pattern_dataframe(
-                extra_data=extra_data, symmetrize=symmetrize
-            )[1]
-            for rheed_image, extra_data in zip(self.rheed_images, self.extra_data)
-        ]
-=======
-        if self.extra_data:
             feature_dfs = [
-                rheed_image.get_pattern_dataframe(extra_data=extra_data)
+                rheed_image.get_pattern_dataframe(extra_data=extra_data, symmetrize=symmetrize)[1]
                 for rheed_image, extra_data in zip(self.rheed_images, self.extra_data)
             ]
         else:
+            node_dfs = [
+            rheed_image.get_pattern_dataframe(
+                extra_data=extra_data, symmetrize=symmetrize
+            )[0]
+            for rheed_image self.rheed_images
+        ]
             feature_dfs = [
-                rheed_image.get_pattern_dataframe() for rheed_image in self.rheed_images
+                rheed_image.get_pattern_dataframe(symmetrize=symmetrize)[1] for rheed_image in self.rheed_images
             ]
->>>>>>> 83da641e
-
-        # for ii, rheed_image in enumerate(self.rheed_images):
-        #     rheed_image.update_pattern_graph_from_nodes(node_dfs[ii])
 
         node_df = pd.concat(node_dfs, axis=0).reset_index(drop=True)
         feature_df = pd.concat(feature_dfs, axis=0).reset_index(drop=True)
@@ -605,18 +584,13 @@
             feature_df = feature_df.dropna(axis=1)
 
         if normalize:
-            # min max normalization
-            # print(feature_df[node_feature_cols])
-            # feature_df[node_feature_cols] = (feature_df[node_feature_cols] - feature_df[node_feature_cols].min()) / (
-            #     feature_df[node_feature_cols].max() - feature_df[node_feature_cols].min()
-            # )
+
             for col in node_feature_cols:
-                # feature_df[col] = (feature_df[col] - feature_df[col].min()) / (
-                #     feature_df[col].max() - feature_df[col].min()
-                # )
                 feature_df[col] = (feature_df[col] - feature_df[col].mean()) / (
                     feature_df[col].std()
                 )
+
+            # min max normalization
             # feature_df[node_feature_cols].apply(
             #     lambda x: (x - x.min()) / (x.max() - x.min()), inp
             # )
