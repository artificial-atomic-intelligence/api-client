from __future__ import annotations

from uuid import UUID

import networkx as nx
import numpy as np
import pandas as pd
import trackpy as tp
from monty.json import MSONable
from networkx import Graph
from PIL import Image as PILImage
from PIL import ImageDraw
from PIL.Image import Image
from pycocotools import mask

from atomicds.core import boxes_overlap, generate_graph_from_nodes

tp.quiet()


class RHEEDImageResult(MSONable):
    def __init__(
        self,
        data_id: UUID | str,
        processed_image: Image,
        pattern_graph: Graph | None,
        metadata: dict | None = None,
    ):
        """RHEED image result

        Args:
            data_id (UUID | str): Data ID for the entry in the data catalogue.
            processed_image (Image): Processed image data in a PIL Image format.
            pattern_graph (Graph | None): NetworkX Graph object for the extracted diffraction pattern.
            metadata (dict): Generic metadata (e.g. timestamp, cluster_id, etc...).
        """

        metadata = metadata or {}

        processed_data_id = None  # type: ignore  # noqa: PGH003

        if pattern_graph is not None:
            min_node_index: int = min(pattern_graph.nodes(), key=lambda x: int(x))
            processed_data_id: str = pattern_graph.nodes(data=True)[min_node_index][  # type: ignore  # noqa: PGH003
                "uuid"
            ]

        self.data_id = data_id
        self.processed_image = processed_image
        self.pattern_graph = pattern_graph
        self.processed_data_id = processed_data_id
        self.metadata = metadata

    def get_plot(
        self,
        show_mask: bool = True,
        show_spot_nodes: bool = True,
        symmetrize: bool = False,
    ) -> Image:
        """Get diffraction pattern image with optional overlays

        Args:
            show_mask (bool): Whether to show mask overlay of identified pattern. Defaults to True.
            show_spot_nodes (bool): Whether to show identified diffraction node overlays. Defaults to True.

        Returns:
            (Image): PIL Image object with optional overlays

        """
        image = self.processed_image.copy().convert("RGBA")
        draw = ImageDraw.Draw(image)

        if symmetrize and self.pattern_graph is not None:
            node_df = pd.DataFrame.from_dict(
                dict(self.pattern_graph.nodes(data=True)), orient="index"
            )
            _, pattern_graph = self._symmetrize(node_df)
        else:
            pattern_graph = self.pattern_graph

        if pattern_graph:
            masks = []
            for node_id, node_data in pattern_graph.nodes.data():
                if show_mask:
                    mask_rle = node_data.get("mask_rle")
                    mask_width = node_data.get("mask_width")
                    mask_height = node_data.get("mask_height")

                    if mask_rle and mask_width and mask_height:
                        mask_dict = {
                            "counts": mask_rle,
                            "size": (mask_height, mask_width),
                        }
                        masks.append(mask.decode(mask_dict))  # type: ignore  # noqa: PGH003

                if show_spot_nodes:
                    # Draw nodes
                    y = node_data.get("centroid_0")
                    x = node_data.get("centroid_1")

                    if x and y:
                        center = (x, y)
                        radius = 0.02 * max(image.width, image.height)
                        color = (255, 0, 0, 255)

                        draw.ellipse(
                            (
                                center[0] - radius,
                                center[1] - radius,
                                center[0] + radius,
                                center[1] + radius,
                            ),
                            fill=color,
                        )

                        draw.text(
                            xy=(center[0] - (radius / 2), center[1] - radius),
                            text=str(node_id),
                            fill=(255, 255, 255, 255),
                        )

            if show_mask:
                total_mask = np.stack(masks, axis=0).sum(axis=0).squeeze()
                overlay = np.zeros((*total_mask.shape, 4), dtype=np.uint8)
                overlay[np.where(total_mask)] = [255, 0, 0, int(0.2 * (255))]

                overlay = PILImage.fromarray(overlay)
                image.paste(overlay, mask=overlay)

        return image

    def get_laue_zero_radius(self) -> tuple[float, tuple[float, float]]:
        """
        Get the radius of the zeroth order Laue zone. Note that the data is symmetrized across the
        vertical axis before the Laue zone is searched for.

        Returns:
            (tuple[float, tuple[float, float]]): Tuple containing the best fit radius and center point.
        """

        node_data = []
        if self.pattern_graph is not None:
            node_data.append(
                pd.DataFrame.from_dict(
                    dict(self.pattern_graph.nodes(data=True)), orient="index"
                )
            )

        node_df = pd.concat(node_data, axis=0).reset_index(drop=True)
        node_df, _ = self._symmetrize(node_df)

        image_array = np.array(self.processed_image)

        thetas = np.linspace(0, 2 * np.pi, 1440)
        radiis = np.linspace(100, 1400, 2000)

        intersection_point = (
            node_df.loc[node_df["node_id"] == node_df["node_id"].min()][
                ["intensity_centroid_0", "intensity_centroid_1"]
            ]
            .to_numpy()
            .squeeze()
            + node_df.loc[node_df["node_id"] == node_df["node_id"].min()][
                ["specular_origin_0", "specular_origin_1"]
            ]
            .to_numpy()
            .squeeze()
        )

        result_matrix = []

        for r0 in radiis:
            x_center, y_center = intersection_point[1], intersection_point[0] - r0
            x_points = r0 * np.cos(thetas) + x_center
            y_points = r0 * np.sin(thetas) + y_center
            int_x_points = np.round(x_points).astype(int)
            int_y_points = np.round(y_points).astype(int)
            coords = np.hstack(
                [int_x_points.reshape(-1, 1), int_y_points.reshape(-1, 1)]
            )
            coords = coords[coords[:, 1] >= 0]
            coords = coords[coords[:, 0] >= 0]
            coords = coords[coords[:, 1] < image_array.shape[0]]
            coords = coords[coords[:, 0] < image_array.shape[1]]
            if len(coords) == 0:
                continue
            intensities = image_array[coords[:, 1], coords[:, 0]]
            result_matrix.append(np.quantile(intensities, 0.9))

        best_fit_radius = np.mean(radiis[np.argsort(result_matrix)][-30:])

        return best_fit_radius, [intersection_point[0] - best_fit_radius, x_center]  # type: ignore  # noqa: PGH003

    def get_pattern_dataframe(
        self,
        extra_data: dict | None = None,
        symmetrize: bool = False,
        return_as_features: bool = False,
    ) -> pd.DataFrame:
        """Featurize the RHEED image collection into a dataframe of node features and edge features.

        Args:
            extra_data (dict | None): Dictionary containing field names and values of extra data to be included in the DataFrame object.
                Defaults to None.
            symmetrize (bool): Whether to symmetrize the data across the vertical axis. Defaults to False.
            return_as_features (bool): Whether to return a feature-foward version of the DataFrame. Defaults to False.

        Returns:
            (DataFrame): Pandas DataFrame object of RHEED node and edge features.
        """

        extra_data = extra_data or {}

        node_feature_cols = [
            "spot_area",
            "streak_area",
            "relative_centroid_0",
            "relative_centroid_1",
            "intensity_centroid_0",
            "intensity_centroid_1",
            "specular_origin_0",
            "specular_origin_1",
            "fwhm_0",
            "fwhm_1",
            "area",
            "eccentricity",
            "center_distance",
            "axis_major_length",
            "axis_minor_length",
        ]

        # TODO: add edge features
        # edge_feature_cols = ["weight", "horizontal_weight", "vertical_weight", "horizontal_overlap"]

        node_data = []
        if self.pattern_graph is not None:
            node_data.append(
                pd.DataFrame.from_dict(
                    dict(self.pattern_graph.nodes(data=True)), orient="index"
                )
            )

        node_df = pd.concat(node_data, axis=0).reset_index(drop=True)

        if symmetrize:
            node_df, _ = self._symmetrize(node_df)

        extra_data_df = pd.DataFrame.from_records(
            [{"data_id": self.processed_data_id} | extra_data]
        )

        feature_df: pd.DataFrame = node_df.pivot_table(
            index="uuid", columns="node_id", values=node_feature_cols
        )

        feature_df.columns = feature_df.columns.to_flat_index()

        feature_df = feature_df.merge(
            extra_data_df, left_index=True, right_on="data_id", how="inner"
        )
        feature_df = feature_df.rename(
            columns={col: (col, "") for col in extra_data_df.columns}
        )
        feature_df.columns = pd.MultiIndex.from_tuples(feature_df.columns)

        keep_cols = node_feature_cols + list(extra_data.keys())

        if return_as_features:
            return feature_df[keep_cols]  # type: ignore  # noqa: PGH003

        return node_df  # type: ignore  # noqa: PGH003

    @staticmethod
    def _symmetrize(node_df: pd.DataFrame):
        """Symmetrize a DataFrame object containing RHEED image node data"""

        def reflect_mask(
            mask_obj: str, height: int, width: int, origin: float
        ) -> str | bytes:
            """Reflect a list of RLE masks across the vertical axis"""

            mask_array: np.ndarray = mask.decode(
                {"counts": mask_obj, "size": (height, width)}  # type: ignore  # noqa: PGH003
            )
            origin = int(np.round(origin, 0))
            num_cols_to_mirror = mask_array.shape[1] - origin

            reflected_array = mask_array.copy()

            # For columns before the origin position, swap them with their mirrored counterparts
            for i in range(origin, origin - num_cols_to_mirror, -1):
                swap_index = origin + (origin - i)
                if swap_index < mask_array.shape[1]:
                    reflected_array[:, i], reflected_array[:, swap_index] = (
                        mask_array[:, swap_index].copy(),
                        mask_array[:, i].copy(),
                    )

            return mask.encode(np.asfortranarray(reflected_array))["counts"]

        def merge_masks(masks: list[str], height, width) -> str:
            """Merge a list of RLE masks using logical OR"""
            mask_objs = [
                mask.decode({"counts": mm, "size": (height, width)})  # type: ignore  # noqa: PGH003
                for mm in masks
            ]
            merged_mask = np.asfortranarray(np.logical_or.reduce(mask_objs))
            return mask.encode(merged_mask)  # type: ignore  # noqa: PGH003

        def merge_overlaps(node_df):
            """Merge overlapping nodes in a DataFrame object. Use recursively until no overlaps remain."""

            first_row = node_df.iloc[[0]]
            original_dtypes = first_row.dtypes

            agg_dict = {
                "centroid_0": "mean",
                "centroid_1": "mean",
                "intensity_centroid_0": "mean",
                "intensity_centroid_1": "mean",
                "relative_centroid_0": "mean",
                "relative_centroid_1": "mean",
                "bbox_minc": "mean",
                "bbox_minr": "mean",
                "bbox_maxc": "mean",
                "bbox_maxr": "mean",
                "area": "mean",
                "node_id": "min",
                "pattern_id": lambda x: x.iloc[0],
                "specular_origin_0": "mean",
                "specular_origin_1": "mean",
                "center_distance": "mean",
                "fwhm_0": "mean",
                "fwhm_1": "mean",
                "mask_rle": lambda x: x.tolist(),
                "mask_width": lambda x: x.iloc[0],
                "mask_height": lambda x: x.iloc[0],
                "uuid": lambda x: x.iloc[0],
                "oscillation_period_seconds": "mean",
                "eccentricity": "mean",
                "axis_major_length": "mean",
                "axis_minor_length": "mean",
                "bbox_intensity": "mean",
                "spot_area": "mean",
                "streak_area": "mean",
            }

            new_df = pd.DataFrame()
            for i in range(len(node_df)):
                current_bbox = node_df.iloc[i][
                    ["bbox_minc", "bbox_minr", "bbox_maxc", "bbox_maxr"]
                ]
                overlapping_nodes = node_df[
                    node_df.apply(
                        lambda row, current_bbox=current_bbox: boxes_overlap(
                            current_bbox,
                            row[["bbox_minc", "bbox_minr", "bbox_maxc", "bbox_maxr"]],
                        ),
                        axis=1,
                    )
                ]

                merged_row = overlapping_nodes.agg(agg_dict)

                new_mask = merge_masks(  # type: ignore  # noqa: PGH003
                    merged_row["mask_rle"],
                    merged_row["mask_height"],
                    merged_row["mask_width"],
                )["counts"]
                merged_row["mask_rle"] = new_mask

                new_df = pd.concat([new_df, merged_row], axis=1)

            new_df = new_df.T.astype(original_dtypes).reset_index(drop=True)

            agg_dict["mask_rle"] = lambda x: merge_masks(  # type: ignore  # noqa: PGH003
                x,
                new_df["mask_height"].iloc[0],  # type: ignore  # noqa: PGH003
                new_df["mask_width"].iloc[0],  # type: ignore  # noqa: PGH003
            )["counts"]

            new_df = new_df.groupby("node_id").agg(agg_dict).reset_index(drop=True)

            # relabel node_id > 1000 to monotonically increase from the largest ID < 1000
            while new_df["node_id"].max() > 1000:
                max_id = new_df.loc[new_df["node_id"] < 1000]["node_id"].max()
                new_df.loc[new_df["node_id"] == new_df["node_id"].max(), "node_id"] = (
                    max_id + 1
                )

            return new_df

        reflection_plane = node_df["specular_origin_1"].mean()

        left_nodes = node_df.loc[node_df["centroid_1"] < reflection_plane]
        right_nodes = node_df.loc[node_df["centroid_1"] > reflection_plane]

        # TODO: The repeat code here can be condensed.
        left_to_right = left_nodes.copy()
        left_to_right["centroid_1"] = reflection_plane + (
            reflection_plane - left_to_right["centroid_1"]
        )
        left_to_right["intensity_centroid_1"] = -left_to_right["intensity_centroid_1"]
        left_to_right["relative_centroid_1"] = -left_to_right["relative_centroid_1"]
        left_to_right["mask_rle"] = left_to_right["mask_rle"].apply(
            lambda x: reflect_mask(
                x,
                left_to_right["mask_height"].iloc[0],
                left_to_right["mask_width"].iloc[0],
                left_to_right["specular_origin_1"].iloc[0],
            )
        )

        new_max = (
            reflection_plane + (reflection_plane - left_to_right["bbox_minc"])
        ).astype(int)
        new_min = (
            reflection_plane + (reflection_plane - left_to_right["bbox_maxc"])
        ).astype(int)

        left_to_right["bbox_maxc"] = new_max
        left_to_right["bbox_minc"] = new_min

        left_to_right["node_id"] = left_to_right["node_id"] + 1000

        right_to_left = right_nodes.copy()
        right_to_left["centroid_1"] = reflection_plane - (
            right_to_left["centroid_1"] - reflection_plane
        )
        right_to_left["intensity_centroid_1"] = -right_to_left["intensity_centroid_1"]
        right_to_left["relative_centroid_1"] = -right_to_left["relative_centroid_1"]
        right_to_left["mask_rle"] = right_to_left["mask_rle"].apply(
            lambda x: reflect_mask(
                x,
                right_to_left["mask_height"].iloc[0],
                right_to_left["mask_width"].iloc[0],
                right_to_left["specular_origin_1"].iloc[0],
            )
        )

        new_max = (
            reflection_plane - (right_to_left["bbox_minc"] - reflection_plane)
        ).astype(int)
        new_min = (
            reflection_plane - (right_to_left["bbox_maxc"] - reflection_plane)
        ).astype(int)

        right_to_left["bbox_minc"] = new_min
        right_to_left["bbox_maxc"] = new_max
        right_to_left["node_id"] = right_to_left["node_id"] + 2000

        node_df = pd.concat(
            [node_df, left_to_right, right_to_left], axis=0
        ).reset_index(drop=True)

        if node_df.empty:
            return node_df

        node_df = node_df.drop(columns=["last_updated", "version"])

        new_df = merge_overlaps(node_df)
        while len(new_df) != len(node_df):
            node_df = new_df.copy(deep=True)  # type: ignore  # noqa: PGH003
            new_df = merge_overlaps(node_df)

        new_pattern_graph = generate_graph_from_nodes(new_df)  # type: ignore  # noqa: PGH003

        return new_df, new_pattern_graph


# TODO: Add tests for RHEEDImageCollection
class RHEEDImageCollection(MSONable):
    def __init__(
        self,
        rheed_images: list[RHEEDImageResult],
        extra_data: list[dict] | None = None,
        sort_key: str | None = None,
    ):
        """Collection of RHEED images

        Args:
            rheed_images (list[RHEEDImageResult]): List of RHEEDImageResult objects.
            extra_data (list[dict] | None): List of dictionaries containing field names and values of extra data to be included in the DataFrame object.
                Defaults to None.
            sort_key (str | None): Key used to sort the data with.
        """

        extra_data = extra_data or []  # type: ignore  # noqa: PGH003

        if len(extra_data) > 0 and len(extra_data) != len(rheed_images):
            raise ValueError(
                "List of extra data must be the same length as the RHEED image collection."
            )

        for idx, rheed_image in enumerate(rheed_images):
            if rheed_image.pattern_graph:
                for node in rheed_image.pattern_graph.nodes:
                    rheed_image.pattern_graph.nodes[node]["pattern_id"] = idx

        self._rheed_images = rheed_images
        self._extra_data = extra_data

        self._sort_key = sort_key
<<<<<<< HEAD

        if self._sort_key is not None:
            self._sort_by_extra_data_key(self._sort_key)
=======
        if self._sort_key is None and len(self._extra_data) > 0:
            self._sort_key = next(iter(self._extra_data[0].keys()))
        self._sort_by_extra_data_key(self._sort_key)
>>>>>>> 1cabfa1e

    @property
    def rheed_images(self):
        return self._rheed_images

    @property
    def extra_data(self):
        return self._extra_data

    @property
    def sort_key(self):
        return self._sort_key

    def align_fingerprints(
        self, node_df: pd.DataFrame | None = None, inplace: bool = False
    ) -> RHEEDImageCollection:
        """
        Align a collection of RHEED fingerprints by relabeling the nodes to connect the same scattering
        features across RHEED patterns, based on relative position to the center feature.

        Returns:
            (tuple[DataFrame, list[RHEEDImageResult]): Pandas DataFrame object with aligned RHEED fingerprint data
        """

        image_scales = [
            rheed_image.processed_image.size for rheed_image in self.rheed_images
        ]
        image_scale = np.amax(image_scales, axis=0)

        if node_df is None:
            node_dfs = [
                rheed_image.get_pattern_dataframe(
                    extra_data=extra_data, symmetrize=False, return_as_features=False
                )
                for rheed_image, extra_data in zip(self.rheed_images, self.extra_data)
            ]

            node_df = pd.concat(node_dfs, axis=0).reset_index(drop=True)

        labels, _ = pd.factorize(node_df["uuid"])
        node_df["pattern_id"] = labels

        linked_df = tp.link(
            f=node_df,
            search_range=np.sqrt(np.sum(np.square(image_scale))) * 0.1,
            memory=1,
            t_column="pattern_id",
            pos_columns=["relative_centroid_1", "relative_centroid_0"],
        )

        rheed_images: list[RHEEDImageResult] = []
        splits = [group for _, group in linked_df.groupby("pattern_id")]
        for split, rheed_image in zip(splits, self.rheed_images):
            mapping = dict(zip(split["node_id"], split["particle"]))
            # don't relabel the specular 0 node.
            if 0 in mapping:
                mapping.pop(0)

            rheed_image.pattern_graph = nx.relabel_nodes(  # type: ignore  # noqa: PGH003
                rheed_image.pattern_graph,  # type: ignore  # noqa: PGH003
                mapping,
            )
            for node in rheed_image.pattern_graph.nodes:
                rheed_image.pattern_graph.nodes[node]["node_id"] = node

            rheed_images.append(rheed_image)

        if inplace:
            self._rheed_images = rheed_images

        return self.__class__(rheed_images, self.extra_data, self.sort_key)  # linked_df

    def get_pattern_dataframe(
        self,
        streamline: bool = True,
        normalize: bool = True,
        symmetrize: bool = False,
        return_as_features: bool = True,
    ) -> tuple[pd.DataFrame, pd.DataFrame]:
        """Featurize the RHEED image collection into a dataframe of node features and edge features.

        Args:
            streamline (bool): Whether to remove streamline the DataFrame object and remove null values. Defaults to True.
            normalize (bool): Whether to min/max normalize the feature data across all images. Defaults to True.
            symmetrize (bool): Whether to symmetrize the RHEEED images and segmented patterns about the vertical axis before
                obtaining the DataFrame representation. Defaults to False.
            return_as_features (bool): Whether to return the final feature-forward DataFrame. Defaults to True.

        Returns:
            (DataFrame): Pandas DataFrame object of RHEED node and edge features.
        """

        node_feature_cols = [
            "spot_area",
            "streak_area",
            "relative_centroid_0",
            "relative_centroid_1",
            "intensity_centroid_0",
            "intensity_centroid_1",
            "specular_origin_0",
            "specular_origin_1",
            "fwhm_0",
            "fwhm_1",
            "area",
            "eccentricity",
            "center_distance",
            "axis_major_length",
            "axis_minor_length",
        ]

        # TODO: add edge features
        # edge_feature_cols = ["weight", "horizontal_weight", "vertical_weight", "horizontal_overlap"]

        image_iter = (
            zip(self.rheed_images, self.extra_data)
            if self.extra_data
            else zip(self.rheed_images, [None] * len(self.rheed_images))
        )

        dfs = [
            rheed_image.get_pattern_dataframe(
                extra_data=extra_data,
                symmetrize=symmetrize,
                return_as_features=return_as_features,
            )
            for rheed_image, extra_data in image_iter
        ]

        data_df = pd.concat(dfs, axis=0).reset_index(drop=True)

        keep_cols = node_feature_cols + list(
            {key for extra_data in self.extra_data for key in extra_data}
        )

        if return_as_features:
            data_df = data_df[keep_cols]

            if streamline:
                data_df = data_df.dropna(axis=1)

            if normalize:
                for col in node_feature_cols:
                    data_df[col] = (data_df[col] - data_df[col].mean()) / data_df[
                        col
                    ].std()

        return data_df  # type: ignore  # noqa: PGH003

    def _sort_by_extra_data_key(self, key: str):
        """Sort the RHEEDImageCollection by an extra data key"""
        if key not in self.extra_data[0]:
            raise ValueError(
                f"Extra data key {key} not found in the extra data dictionary."
            )

        sort_order = [extra_data[key] for extra_data in self.extra_data]
        sorted_indices = np.argsort(sort_order)

        self._rheed_images = [self.rheed_images[idx] for idx in sorted_indices]
        self._extra_data = [self.extra_data[idx] for idx in sorted_indices]

    def __getitem__(self, key: int | slice) -> RHEEDImageResult | RHEEDImageCollection:
        if isinstance(key, int):
            return self.rheed_images[key]

        if isinstance(key, slice):
            return self.__class__(
                self.rheed_images[key], self.extra_data[key], self.sort_key
            )

        return self.__class__(
            self.rheed_images[key], self.extra_data[key], self.sort_key
        )

    def __len__(self) -> int:
        return len(self.rheed_images)<|MERGE_RESOLUTION|>--- conflicted
+++ resolved
@@ -501,15 +501,9 @@
         self._extra_data = extra_data
 
         self._sort_key = sort_key
-<<<<<<< HEAD
 
         if self._sort_key is not None:
             self._sort_by_extra_data_key(self._sort_key)
-=======
-        if self._sort_key is None and len(self._extra_data) > 0:
-            self._sort_key = next(iter(self._extra_data[0].keys()))
-        self._sort_by_extra_data_key(self._sort_key)
->>>>>>> 1cabfa1e
 
     @property
     def rheed_images(self):
