from __future__ import annotations

from uuid import UUID

import networkx as nx
import numpy as np
import pandas as pd
import trackpy as tp
from monty.json import MSONable
from networkx import Graph
from PIL import Image as PILImage
from PIL import ImageDraw
from PIL.Image import Image
from pycocotools import mask

from atomicds.core import boxes_overlap, generate_graph_from_nodes

tp.quiet()


class RHEEDImageResult(MSONable):
    def __init__(
        self,
        data_id: UUID | str,
        processed_image: Image,
        pattern_graph: Graph | None,
        metadata: dict | None = None,
    ):
        """RHEED image result

        Args:
            data_id (UUID | str): Data ID for the entry in the data catalogue.
            processed_image (Image): Processed image data in a PIL Image format.
            pattern_graph (Graph | None): NetworkX Graph object for the extracted diffraction pattern.
            metadata (dict): Generic metadata (e.g. timestamp, cluster_id, etc...).
        """

        metadata = metadata or {}

        processed_data_id = None  # type: ignore  # noqa: PGH003

        if pattern_graph is not None:
            min_node_index: int = min(pattern_graph.nodes(), key=lambda x: int(x))
            processed_data_id: str = pattern_graph.nodes(data=True)[min_node_index][  # type: ignore  # noqa: PGH003
                "uuid"
            ]

        self.data_id = data_id
        self.processed_image = processed_image
        self.pattern_graph = pattern_graph
        self.processed_data_id = processed_data_id
        self.metadata = metadata

    def get_plot(
        self,
        show_mask: bool = True,
        show_spot_nodes: bool = True,
        symmetrize: bool = False,
    ) -> Image:
        """Get diffraction pattern image with optional overlays

        Args:
            show_mask (bool): Whether to show mask overlay of identified pattern. Defaults to True.
            show_spot_nodes (bool): Whether to show identified diffraction node overlays. Defaults to True.

        Returns:
            (Image): PIL Image object with optional overlays

        """
        image = self.processed_image.copy().convert("RGBA")
        draw = ImageDraw.Draw(image)

        if symmetrize and self.pattern_graph is not None:
            node_df = pd.DataFrame.from_dict(
                dict(self.pattern_graph.nodes(data=True)), orient="index"
            )
<<<<<<< HEAD
            # node_df = node_df.drop(columns=["roughness_metric"])
=======
            node_df = node_df.drop(columns=["roughness_metric"])
>>>>>>> b8f02b8d
            _, pattern_graph = self._symmetrize(node_df)
        else:
            pattern_graph = self.pattern_graph

        if pattern_graph:
            masks = []
            for node_id, node_data in pattern_graph.nodes.data():
                if show_mask:
                    mask_rle = node_data.get("mask_rle")
                    mask_width = node_data.get("mask_width")
                    mask_height = node_data.get("mask_height")

                    if mask_rle and mask_width and mask_height:
                        mask_dict = {
                            "counts": mask_rle,
                            "size": (mask_height, mask_width),
                        }
                        masks.append(mask.decode(mask_dict))  # type: ignore  # noqa: PGH003

                if show_spot_nodes:
                    # Draw nodes
                    y = node_data.get("centroid_0")
                    x = node_data.get("centroid_1")

                    if x and y:
                        center = (x, y)
                        radius = 0.02 * max(image.width, image.height)
                        color = (255, 0, 0, 255) if node_id > 0 else (0, 255, 0, 255)

                        draw.ellipse(
                            (
                                center[0] - radius,
                                center[1] - radius,
                                center[0] + radius,
                                center[1] + radius,
                            ),
                            fill=color,
                        )

                        draw.text(
                            xy=(center[0] - (radius / 2), center[1] - radius),
                            text=str(node_id),
                            fill=(255, 255, 255, 255),
                        )

            if show_mask:
                total_mask = np.stack(masks, axis=0).sum(axis=0).squeeze()
                overlay = np.zeros((*total_mask.shape, 4), dtype=np.uint8)
                overlay[np.where(total_mask)] = [255, 0, 0, int(0.2 * (255))]

                overlay = PILImage.fromarray(overlay)
                image.paste(overlay, mask=overlay)

        return image

    def get_laue_zero_radius(self) -> tuple[float, tuple[float, float]]:
        """
        Get the radius of the zeroth order Laue zone. Note that the data is symmetrized across the
        vertical axis before the Laue zone is searched for.

        Returns:
            (tuple[float, tuple[float, float]]): Tuple containing the best fit radius and center point.
        """

        node_data = []
        if self.pattern_graph is not None:
            node_data.append(
                pd.DataFrame.from_dict(
                    dict(self.pattern_graph.nodes(data=True)), orient="index"
                )
            )

        node_df = pd.concat(node_data, axis=0).reset_index(drop=True)
        node_df, _ = self._symmetrize(node_df)

        image_array = np.array(self.processed_image)

        thetas = np.linspace(0, 2 * np.pi, 1440)
        radiis = np.linspace(100, 1400, 2000)

        intersection_point = (
            node_df.loc[node_df["node_id"] == node_df["node_id"].min()][
                ["intensity_centroid_0", "intensity_centroid_1"]
            ]
            .to_numpy()
            .squeeze()
            + node_df.loc[node_df["node_id"] == node_df["node_id"].min()][
                ["specular_origin_0", "specular_origin_1"]
            ]
            .to_numpy()
            .squeeze()
        )

        result_matrix = []

        for r0 in radiis:
            x_center, y_center = intersection_point[1], intersection_point[0] - r0
            x_points = r0 * np.cos(thetas) + x_center
            y_points = r0 * np.sin(thetas) + y_center
            int_x_points = np.round(x_points).astype(int)
            int_y_points = np.round(y_points).astype(int)
            coords = np.hstack(
                [int_x_points.reshape(-1, 1), int_y_points.reshape(-1, 1)]
            )
            coords = coords[coords[:, 1] >= 0]
            coords = coords[coords[:, 0] >= 0]
            coords = coords[coords[:, 1] < image_array.shape[0]]
            coords = coords[coords[:, 0] < image_array.shape[1]]
            if len(coords) == 0:
                continue
            intensities = image_array[coords[:, 1], coords[:, 0]]
            result_matrix.append(np.quantile(intensities, 0.9))

        best_fit_radius = np.mean(radiis[np.argsort(result_matrix)][-30:])

        return best_fit_radius, [intersection_point[0] - best_fit_radius, x_center]  # type: ignore  # noqa: PGH003

    def get_pattern_dataframe(
        self,
        extra_data: dict | None = None,
        symmetrize: bool = False,
        return_as_features: bool = False,
    ) -> pd.DataFrame:
        """Featurize the RHEED image collection into a dataframe of node features and edge features.

        Args:
            extra_data (dict | None): Dictionary containing field names and values of extra data to be included in the DataFrame object.
                Defaults to None.
            symmetrize (bool): Whether to symmetrize the data across the vertical axis. Defaults to False.
            return_as_features (bool): Whether to return a feature-foward version of the DataFrame. Defaults to False.

        Returns:
            (DataFrame): Pandas DataFrame object of RHEED node and edge features.
        """

        extra_data = extra_data or {}

        node_feature_cols = [
            "spot_area",
            "streak_area",
            "relative_centroid_0",
            "relative_centroid_1",
            "intensity_centroid_0",
            "intensity_centroid_1",
            "specular_origin_0",
            "specular_origin_1",
            "fwhm_0",
            "fwhm_1",
            "area",
            "eccentricity",
            "center_distance",
            "axis_major_length",
            "axis_minor_length",
            # "roughness_metric",
        ]

        # TODO: add edge features
        # edge_feature_cols = ["weight", "horizontal_weight", "vertical_weight", "horizontal_overlap"]

        node_data = []
        if self.pattern_graph is not None:
            node_data.append(
                pd.DataFrame.from_dict(
                    dict(self.pattern_graph.nodes(data=True)), orient="index"
                )
            )

        node_df = pd.concat(node_data, axis=0).reset_index(drop=True)
<<<<<<< HEAD
        # node_df = node_df.drop(columns=["roughness_metric"])
=======
        node_df = node_df.drop(columns=["roughness_metric"])
>>>>>>> b8f02b8d

        # print(node_df.columns)

        if symmetrize:
            node_df, _ = self._symmetrize(node_df)

        # print(node_df.columns)

        extra_data_df = pd.DataFrame.from_records(
            [{"data_id": self.processed_data_id} | extra_data]
        )

        feature_df: pd.DataFrame = node_df.pivot_table(
            index="uuid", columns="node_id", values=node_feature_cols
        )

        # print(feature_df.columns)

        feature_df.columns = feature_df.columns.to_flat_index()

        # print(feature_df.columns)

        feature_df = feature_df.merge(
            extra_data_df, left_index=True, right_on="data_id", how="inner"
        )
        feature_df = feature_df.rename(
            columns={col: (col, "") for col in extra_data_df.columns}
        )
        feature_df.columns = pd.MultiIndex.from_tuples(feature_df.columns)

        keep_cols = node_feature_cols + list(extra_data.keys())

        # print(keep_cols)
        # print(feature_df.head())

        if return_as_features:
            return feature_df[keep_cols]  # type: ignore  # noqa: PGH003

        return node_df  # type: ignore  # noqa: PGH003

    @staticmethod
    def _symmetrize(node_df: pd.DataFrame):
        """Symmetrize a DataFrame object containing RHEED image node data"""

        def reflect_mask(
            mask_obj: str, height: int, width: int, origin: float
        ) -> str | bytes:
            """Reflect a list of RLE masks across the vertical axis"""

            mask_array: np.ndarray = mask.decode(
                {"counts": mask_obj, "size": (height, width)}  # type: ignore  # noqa: PGH003
            )
            origin = int(np.round(origin, 0))
            num_cols_to_mirror = mask_array.shape[1] - origin

            reflected_array = mask_array.copy()

            # For columns before the origin position, swap them with their mirrored counterparts
            for i in range(origin, origin - num_cols_to_mirror, -1):
                swap_index = origin + (origin - i)
                if swap_index < mask_array.shape[1]:
                    reflected_array[:, i], reflected_array[:, swap_index] = (
                        mask_array[:, swap_index].copy(),
                        mask_array[:, i].copy(),
                    )

            return mask.encode(np.asfortranarray(reflected_array))["counts"]

        def merge_masks(masks: list[str], height, width) -> str:
            """Merge a list of RLE masks using logical OR"""
            mask_objs = [
                mask.decode({"counts": mm, "size": (height, width)})  # type: ignore  # noqa: PGH003
                for mm in masks
            ]
            merged_mask = np.asfortranarray(np.logical_or.reduce(mask_objs))
            return mask.encode(merged_mask)  # type: ignore  # noqa: PGH003

        def merge_overlaps(node_df):
            """Merge overlapping nodes in a DataFrame object. Use recursively until no overlaps remain."""

            first_row = node_df.iloc[[0]]
            original_dtypes = first_row.dtypes

            agg_dict = {
                "centroid_0": "mean",
                "centroid_1": "mean",
                "intensity_centroid_0": "mean",
                "intensity_centroid_1": "mean",
                "relative_centroid_0": "mean",
                "relative_centroid_1": "mean",
                "bbox_minc": "mean",
                "bbox_minr": "mean",
                "bbox_maxc": "mean",
                "bbox_maxr": "mean",
                "area": "mean",
                "node_id": "min",
                "pattern_id": lambda x: x.iloc[0],
                "specular_origin_0": "mean",
                "specular_origin_1": "mean",
                "center_distance": "mean",
                "fwhm_0": "mean",
                "fwhm_1": "mean",
                "mask_rle": lambda x: x.tolist(),
                "mask_width": lambda x: x.iloc[0],
                "mask_height": lambda x: x.iloc[0],
                "uuid": lambda x: x.iloc[0],
                "oscillation_period_seconds": "mean",
                "eccentricity": "mean",
                "axis_major_length": "mean",
                "axis_minor_length": "mean",
                "bbox_intensity": "mean",
                "spot_area": "mean",
                "streak_area": "mean",
                "roughness_metric": "mean",
            }

            new_df = pd.DataFrame()
            for i in range(len(node_df)):
                current_bbox = node_df.iloc[i][
                    ["bbox_minc", "bbox_minr", "bbox_maxc", "bbox_maxr"]
                ]
                overlapping_nodes = node_df[
                    node_df.apply(
                        lambda row, current_bbox=current_bbox: boxes_overlap(
                            current_bbox,
                            row[["bbox_minc", "bbox_minr", "bbox_maxc", "bbox_maxr"]],
                        ),
                        axis=1,
                    )
                ]

                merged_row = overlapping_nodes.agg(agg_dict)

                new_mask = merge_masks(  # type: ignore  # noqa: PGH003
                    merged_row["mask_rle"],
                    merged_row["mask_height"],
                    merged_row["mask_width"],
                )["counts"]
                merged_row["mask_rle"] = new_mask

                new_df = pd.concat([new_df, merged_row], axis=1)

            new_df = new_df.T.astype(original_dtypes).reset_index(drop=True)

            agg_dict["mask_rle"] = lambda x: merge_masks(  # type: ignore  # noqa: PGH003
                x,
                new_df["mask_height"].iloc[0],  # type: ignore  # noqa: PGH003
                new_df["mask_width"].iloc[0],  # type: ignore  # noqa: PGH003
            )[
                "counts"
            ]

            new_df = new_df.groupby("node_id").agg(agg_dict).reset_index(drop=True)

            # relabel node_id > 1000 to monotonically increase from the largest ID < 1000
            while new_df["node_id"].max() > 1000:
                max_id = new_df.loc[new_df["node_id"] < 1000]["node_id"].max()
                new_df.loc[new_df["node_id"] == new_df["node_id"].max(), "node_id"] = (
                    max_id + 1
                )

            return new_df

        reflection_plane = node_df["specular_origin_1"].mean()

        left_nodes = node_df.loc[node_df["centroid_1"] < reflection_plane]
        right_nodes = node_df.loc[node_df["centroid_1"] > reflection_plane]

        # TODO: The repeat code here can be condensed.
        left_to_right = left_nodes.copy()
        left_to_right["centroid_1"] = reflection_plane + (
            reflection_plane - left_to_right["centroid_1"]
        )
        left_to_right["intensity_centroid_1"] = -left_to_right["intensity_centroid_1"]
        left_to_right["relative_centroid_1"] = -left_to_right["relative_centroid_1"]
        left_to_right["mask_rle"] = left_to_right["mask_rle"].apply(
            lambda x: reflect_mask(
                x,
                left_to_right["mask_height"].iloc[0],
                left_to_right["mask_width"].iloc[0],
                left_to_right["specular_origin_1"].iloc[0],
            )
        )

        new_max = (
            reflection_plane + (reflection_plane - left_to_right["bbox_minc"])
        ).astype(int)
        new_min = (
            reflection_plane + (reflection_plane - left_to_right["bbox_maxc"])
        ).astype(int)

        left_to_right["bbox_maxc"] = new_max
        left_to_right["bbox_minc"] = new_min

        left_to_right["node_id"] = left_to_right["node_id"] + 1000

        right_to_left = right_nodes.copy()
        right_to_left["centroid_1"] = reflection_plane - (
            right_to_left["centroid_1"] - reflection_plane
        )
        right_to_left["intensity_centroid_1"] = -right_to_left["intensity_centroid_1"]
        right_to_left["relative_centroid_1"] = -right_to_left["relative_centroid_1"]
        right_to_left["mask_rle"] = right_to_left["mask_rle"].apply(
            lambda x: reflect_mask(
                x,
                right_to_left["mask_height"].iloc[0],
                right_to_left["mask_width"].iloc[0],
                right_to_left["specular_origin_1"].iloc[0],
            )
        )

        new_max = (
            reflection_plane - (right_to_left["bbox_minc"] - reflection_plane)
        ).astype(int)
        new_min = (
            reflection_plane - (right_to_left["bbox_maxc"] - reflection_plane)
        ).astype(int)

        right_to_left["bbox_minc"] = new_min
        right_to_left["bbox_maxc"] = new_max
        right_to_left["node_id"] = right_to_left["node_id"] + 2000

        node_df = pd.concat(
            [node_df, left_to_right, right_to_left], axis=0
        ).reset_index(drop=True)

        if node_df.empty:
            return node_df

        node_df = node_df.drop(columns=["last_updated", "version"])

        new_df = merge_overlaps(node_df)
        while len(new_df) != len(node_df):
            node_df = new_df.copy(deep=True)  # type: ignore  # noqa: PGH003
            new_df = merge_overlaps(node_df)

        new_pattern_graph = generate_graph_from_nodes(new_df)  # type: ignore  # noqa: PGH003

        return new_df, new_pattern_graph


# TODO: Add tests for RHEEDImageCollection
class RHEEDImageCollection(MSONable):
    def __init__(
        self,
        rheed_images: list[RHEEDImageResult],
        extra_data: list[dict] | None = None,
        sort_key: str | None = None,
    ):
        """Collection of RHEED images

        Args:
            rheed_images (list[RHEEDImageResult]): List of RHEEDImageResult objects.
            extra_data (list[dict] | None): List of dictionaries containing field names and values of extra data to be included in the DataFrame object.
                Defaults to None.
            sort_key (str | None): Key used to sort the data with.
        """

        self._extra_data = extra_data or []  # type: ignore  # noqa: PGH003

        if len(self._extra_data) > 0 and len(self._extra_data) != len(rheed_images):
            raise ValueError(
                "List of extra data must be the same length as the RHEED image collection."
            )

        self._sort_key = sort_key

        if self._sort_key is not None:
            sorted_indices = self._sort_by_extra_data_key(self._sort_key)
        else:
            sorted_indices = list(range(len(rheed_images)))

        for idx, rheed_image in enumerate(rheed_images):
            if rheed_image.pattern_graph:
                for node in rheed_image.pattern_graph.nodes:
                    rheed_image.pattern_graph.nodes[node]["pattern_id"] = idx

        self._rheed_images = [rheed_images[idx] for idx in sorted_indices]
        self._extra_data = [self._extra_data[idx] for idx in sorted_indices]

    @property
    def rheed_images(self):
        return self._rheed_images

    @property
    def extra_data(self):
        return self._extra_data

    @property
    def sort_key(self):
        return self._sort_key

    def align_fingerprints(
        self,
        node_df: pd.DataFrame | None = None,
        inplace: bool = False,
        search_range=0.2,
    ) -> RHEEDImageCollection:
        """
        Align a collection of RHEED fingerprints by relabeling the nodes to connect the same scattering
        features across RHEED patterns, based on relative position to the center feature.

        Returns:
            (tuple[DataFrame, list[RHEEDImageResult]): Pandas DataFrame object with aligned RHEED fingerprint data
        """

        image_scales = [
            rheed_image.processed_image.size for rheed_image in self.rheed_images
        ]
        image_scale = np.amax(image_scales, axis=0)

        if node_df is None:
            extra_iter = (
                self.extra_data if self.extra_data else [None] * len(self.rheed_images)
            )
            node_dfs = [
                rheed_image.get_pattern_dataframe(
                    extra_data=extra_data, symmetrize=False, return_as_features=False
                )
                for rheed_image, extra_data in zip(self.rheed_images, extra_iter)
            ]
            node_df = pd.concat(node_dfs, axis=0).reset_index(drop=True)
            # node_df = node_df.drop(columns=["roughness_metric"])

        labels, _ = pd.factorize(node_df["uuid"])
        node_df["pattern_id"] = labels

        linked_df = tp.link(
            f=node_df,
            search_range=np.sqrt(np.sum(np.square(image_scale))) * search_range,
            memory=1,
            t_column="pattern_id",
            pos_columns=["relative_centroid_1", "relative_centroid_0"],
        )

        rheed_images: list[RHEEDImageResult] = []
        splits = [group for _, group in linked_df.groupby("pattern_id")]
        for split, rheed_image in zip(splits, self.rheed_images):
            mapping = dict(zip(split["node_id"], split["particle"]))
            # don't relabel the specular 0 node.
            if 0 in mapping:
                mapping.pop(0)

            rheed_image.pattern_graph = nx.relabel_nodes(  # type: ignore  # noqa: PGH003
                rheed_image.pattern_graph,  # type: ignore  # noqa: PGH003
                mapping,
            )
            for node in rheed_image.pattern_graph.nodes:
                rheed_image.pattern_graph.nodes[node]["node_id"] = node

            rheed_images.append(rheed_image)

        if inplace:
            self._rheed_images = rheed_images

        return self.__class__(rheed_images, self.extra_data, self.sort_key)  # linked_df

    def get_pattern_dataframe(
        self,
        streamline: bool = True,
        normalize: bool = True,
        symmetrize: bool = False,
        return_as_features: bool = True,
    ) -> tuple[pd.DataFrame, pd.DataFrame]:
        """Featurize the RHEED image collection into a dataframe of node features and edge features.

        Args:
            streamline (bool): Whether to streamline the DataFrame object and remove null values. Defaults to True.
            normalize (bool): Whether to min/max normalize the feature data across all images. Defaults to True.
            symmetrize (bool): Whether to symmetrize the RHEEED images and segmented patterns about the vertical axis before
                obtaining the DataFrame representation. Defaults to False.
            return_as_features (bool): Whether to return the final feature-forward DataFrame. Defaults to True.

        Returns:
            (DataFrame): Pandas DataFrame object of RHEED node and edge features.
        """

        node_feature_cols = [
            "spot_area",
            "streak_area",
            "relative_centroid_0",
            "relative_centroid_1",
            "intensity_centroid_0",
            "intensity_centroid_1",
            "specular_origin_0",
            "specular_origin_1",
            "fwhm_0",
            "fwhm_1",
            "area",
            "eccentricity",
            "center_distance",
            "axis_major_length",
            "axis_minor_length",
            # "roughness_metric",
        ]

        # TODO: add edge features
        # edge_feature_cols = ["weight", "horizontal_weight", "vertical_weight", "horizontal_overlap"]

        image_iter = (
            zip(self.rheed_images, self.extra_data)
            if self.extra_data
            else zip(self.rheed_images, [None] * len(self.rheed_images))
        )

        dfs = [
            rheed_image.get_pattern_dataframe(
                extra_data=extra_data,
                symmetrize=symmetrize,
                return_as_features=return_as_features,
            )
            for rheed_image, extra_data in image_iter
        ]

        data_df = pd.concat(dfs, axis=0).reset_index(drop=True)

        keep_cols = node_feature_cols + list(
            {key for extra_data in self.extra_data for key in extra_data}
        )

        if return_as_features:
            data_df = data_df[keep_cols]

            if streamline:
                data_df = data_df.dropna(axis=1)

            if normalize:
                for col in node_feature_cols:
                    data_df[col] = (data_df[col] - data_df[col].mean()) / (
                        data_df[col].std() + 1e-6
                    )

        return data_df  # type: ignore  # noqa: PGH003

    def _sort_by_extra_data_key(self, key: str):
        """Sort the RHEEDImageCollection by an extra data key"""
        if key not in self.extra_data[0]:
            raise ValueError(
                f"Extra data key {key} not found in the extra data dictionary."
            )

        sort_order = [extra_data[key] for extra_data in self.extra_data]
        return np.argsort(sort_order)

        # self._rheed_images = [self.rheed_images[idx] for idx in sorted_indices]
        # self._extra_data = [self.extra_data[idx] for idx in sorted_indices]

    def __getitem__(self, key: int | slice) -> RHEEDImageResult | RHEEDImageCollection:
        if isinstance(key, int):
            return self.rheed_images[key]

        if isinstance(key, slice):
            return self.__class__(
                self.rheed_images[key], self.extra_data[key], self.sort_key
            )

        return self.__class__(
            self.rheed_images[key],  # type: ignore  # noqa: PGH003
            self.extra_data[key],  # type: ignore  # noqa: PGH003
            self.sort_key,
        )

    def __len__(self) -> int:
        return len(self.rheed_images)<|MERGE_RESOLUTION|>--- conflicted
+++ resolved
@@ -74,11 +74,7 @@
             node_df = pd.DataFrame.from_dict(
                 dict(self.pattern_graph.nodes(data=True)), orient="index"
             )
-<<<<<<< HEAD
             # node_df = node_df.drop(columns=["roughness_metric"])
-=======
-            node_df = node_df.drop(columns=["roughness_metric"])
->>>>>>> b8f02b8d
             _, pattern_graph = self._symmetrize(node_df)
         else:
             pattern_graph = self.pattern_graph
@@ -232,7 +228,7 @@
             "center_distance",
             "axis_major_length",
             "axis_minor_length",
-            # "roughness_metric",
+            "roughness_metric",
         ]
 
         # TODO: add edge features
@@ -247,11 +243,7 @@
             )
 
         node_df = pd.concat(node_data, axis=0).reset_index(drop=True)
-<<<<<<< HEAD
         # node_df = node_df.drop(columns=["roughness_metric"])
-=======
-        node_df = node_df.drop(columns=["roughness_metric"])
->>>>>>> b8f02b8d
 
         # print(node_df.columns)
 
@@ -645,7 +637,7 @@
             "center_distance",
             "axis_major_length",
             "axis_minor_length",
-            # "roughness_metric",
+            "roughness_metric",
         ]
 
         # TODO: add edge features
